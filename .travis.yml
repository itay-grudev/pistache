language: cpp
<<<<<<< HEAD

=======
sudo: required
dist: trusty
script:
    - mkdir build
    - cd build
    - cmake -DPISTACHE_BUILD_EXAMPLES=true -DPISTACHE_BUILD_TESTS=true -DPISTACHE_SSL=true ..
    - make all test ARGS="-V"
compiler:
    - clang
    - gcc-5
before_install:
    - sudo add-apt-repository ppa:ubuntu-toolchain-r/test -y
    - sudo apt-get update -qq
    - sudo apt-get install -qq libyajl-dev libxml2-dev libxqilla-dev libssl-dev libcurl4-openssl-dev
    - if [ "$CXX" = "clang++" ]; then sudo apt-get install -qq libstdc++-5-dev; fi
    - if [ "$CXX" = "g++" ]; then sudo apt-get install -qq g++-5; fi
    - if [ "$CXX" = "g++" ]; then export CXX="g++-5" CC="gcc-5"; fi
>>>>>>> b28ddfd5
branches:
  only:
    - master

matrix:
  include:
  # Linux clang builds
  - os: linux
    compiler: clang
    env: COMPILER=clang++-4.0
    addons:
      apt:
        packages: ['cmake', 'clang-4.0', 'libstdc++-6-dev']
        sources: ['ubuntu-toolchain-r-test', 'llvm-toolchain-trusty-4.0']

  - os: linux
    compiler: clang
    env: COMPILER=clang++-5.0
    addons:
      apt:
        packages: ['cmake', 'clang-5.0', 'libstdc++-6-dev']
        sources: ['ubuntu-toolchain-r-test', 'llvm-toolchain-trusty-5.0']

  - os: linux
    compiler: clang
    env: COMPILER=clang++-6.0
    addons:
      apt:
        packages: ['cmake', 'clang-6.0', 'libstdc++-6-dev']
        sources: ['ubuntu-toolchain-r-test', 'llvm-toolchain-trusty-6.0']

  # Linux GCC builds
  - os: linux
    compiler: gcc
    env: COMPILER=g++-4.9
    addons:
      apt:
        sources: ['ubuntu-toolchain-r-test']
        packages: ['g++-4.9']

  - os: linux
    compiler: gcc
    env: COMPILER=g++-5
    addons:
      apt:
        sources: ['ubuntu-toolchain-r-test']
        packages: ['g++-5']

  - os: linux
    compiler: gcc
    env: COMPILER=g++-6
    addons:
      apt:
        sources: ['ubuntu-toolchain-r-test']
        packages: ['g++-6']

  - os: linux
    compiler: gcc
    env: COMPILER=g++-7
    addons:
      apt:
        sources: ['ubuntu-toolchain-r-test']
        packages: ['g++-7']

  - os: linux
    compiler: gcc
    env: COMPILER=g++-8
    addons:
      apt:
        sources: ['ubuntu-toolchain-r-test']
        packages: ['g++-8']

install:
  - DEPS_DIR="${TRAVIS_BUILD_DIR}/deps"
  - mkdir -p ${DEPS_DIR} && cd ${DEPS_DIR}

before_script:
  - export CXX=${COMPILER}
  - cd ${TRAVIS_BUILD_DIR}

    # Use Debug builds for building and running examples
  - cmake -H. -BBuild-Debug -DCMAKE_BUILD_TYPE=Debug -DPISTACHE_BUILD_EXAMPLES=true -DPISTACHE_BUILD_TESTS=true

    # Release build
  - cmake -H. -BBuild-Release -DCMAKE_BUILD_TYPE=Release

script:
  - # Go to debug build
  - cd Build-Debug
  - make -j 2 all test ARGS="-V"
  - # Go to release build
  - cd ../Build-Release
  - make -j 2<|MERGE_RESOLUTION|>--- conflicted
+++ resolved
@@ -1,25 +1,8 @@
 language: cpp
-<<<<<<< HEAD
 
-=======
+dist: trusty
 sudo: required
-dist: trusty
-script:
-    - mkdir build
-    - cd build
-    - cmake -DPISTACHE_BUILD_EXAMPLES=true -DPISTACHE_BUILD_TESTS=true -DPISTACHE_SSL=true ..
-    - make all test ARGS="-V"
-compiler:
-    - clang
-    - gcc-5
-before_install:
-    - sudo add-apt-repository ppa:ubuntu-toolchain-r/test -y
-    - sudo apt-get update -qq
-    - sudo apt-get install -qq libyajl-dev libxml2-dev libxqilla-dev libssl-dev libcurl4-openssl-dev
-    - if [ "$CXX" = "clang++" ]; then sudo apt-get install -qq libstdc++-5-dev; fi
-    - if [ "$CXX" = "g++" ]; then sudo apt-get install -qq g++-5; fi
-    - if [ "$CXX" = "g++" ]; then export CXX="g++-5" CC="gcc-5"; fi
->>>>>>> b28ddfd5
+
 branches:
   only:
     - master
@@ -101,10 +84,10 @@
   - cd ${TRAVIS_BUILD_DIR}
 
     # Use Debug builds for building and running examples
-  - cmake -H. -BBuild-Debug -DCMAKE_BUILD_TYPE=Debug -DPISTACHE_BUILD_EXAMPLES=true -DPISTACHE_BUILD_TESTS=true
+  - cmake -H. -BBuild-Debug -DCMAKE_BUILD_TYPE=Debug -DPISTACHE_BUILD_EXAMPLES=true -DPISTACHE_BUILD_TESTS=true -DPISTACHE_SSL=true 
 
     # Release build
-  - cmake -H. -BBuild-Release -DCMAKE_BUILD_TYPE=Release
+  - cmake -H. -BBuild-Release -DCMAKE_BUILD_TYPE=Release -DPISTACHE_SSL=true 
 
 script:
   - # Go to debug build
